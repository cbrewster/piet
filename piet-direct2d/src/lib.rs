--- conflicted
+++ resolved
@@ -224,7 +224,6 @@
         )
     }
 
-<<<<<<< HEAD
     fn gradient(&mut self, gradient: Gradient) -> Result<GenericBrush, Error> {
         match gradient {
             Gradient::Linear(linear) => {
@@ -254,15 +253,7 @@
         }
     }
 
-    fn fill(
-        &mut self,
-        shape: impl Shape,
-        brush: &Self::Brush,
-        fill_rule: FillRule,
-    ) -> Result<(), Error> {
-=======
     fn fill(&mut self, shape: impl Shape, brush: &Self::Brush, fill_rule: FillRule) {
->>>>>>> 7d4f6dae
         // TODO: various special-case shapes, for efficiency
         match path_from_shape(self.factory, true, shape, fill_rule) {
             Ok(path) => self.rt.fill_geometry(&path, brush),
